import random
import sys

from textual import events
from textual.app import App
from textual.widget import Widget
from textual.widgets import Placeholder


class BasicApp(App):
    """Sandbox application used for testing/development by Textual developers"""

    def on_load(self):
        self.bind("q", "quit", "Quit")
        self.bind("d", "dump")
        self.bind("t", "log_tree")
        self.bind("p", "print")
        self.bind("o", "toggle_visibility")
        self.bind("p", "toggle_display")
        self.bind("f", "modify_focussed")
        self.bind("b", "toggle_border")

    async def on_mount(self):
        """Build layout here."""

        uber2 = Widget()
        uber2.add_children(
            Widget(id="uber2-child1"),
            Widget(id="uber2-child2"),
        )
        first_child = Placeholder(id="child1", classes={"list-item"})
        uber1 = Widget(
<<<<<<< HEAD
            first_child,
            Placeholder(id="child2", classes={"list-item"}),
            Placeholder(id="child3", classes={"list-item"}),
            Placeholder(classes={"list-item"}),
            Placeholder(classes={"list-item"}),
            Placeholder(classes={"list-item"}),
=======
            Placeholder(id="child1", classes="list-item"),
            Placeholder(id="child2", classes="list-item"),
            Placeholder(id="child3", classes="list-item"),
            Placeholder(classes="list-item"),
            Placeholder(classes="list-item"),
            Placeholder(classes="list-item"),
>>>>>>> 3bec5cfa
        )
        self.mount(uber1=uber1)
        await first_child.focus()

    async def on_key(self, event: events.Key) -> None:
        await self.dispatch_key(event)

    def action_quit(self):
        self.panic(self.app.tree)

    def action_dump(self):
        self.panic(str(self.app.registry))

    def action_log_tree(self):
        self.log(self.screen.tree)

    def action_print(self):
        print(
            "Printed using builtin [b blue]print[/] function:",
            self.screen.tree,
            sep=" - ",
        )
        print(1234, 5678)
        sys.stdout.write("abcdef")

    def action_modify_focussed(self):
        """Increment height of focussed child, randomise border and bg color"""
        previous_height = self.focused.styles.height.value
        new_height = previous_height + 1
        self.focused.styles.height = self.focused.styles.height.copy_with(
            value=new_height
        )
        color = random.choice(["red", "green", "blue"])
        self.focused.styles.background = color
        self.focused.styles.border = ("dashed", color)

    def action_toggle_visibility(self):
        self.focused.visible = not self.focused.visible

    def action_toggle_display(self):
        # TODO: Doesn't work
        self.focused.display = not self.focused.display

    def action_toggle_border(self):
        self.focused.styles.border = ("solid", "red")


app = BasicApp(css_file="uber.css", log="textual.log", log_verbosity=1)

if __name__ == "__main__":
    app.run()<|MERGE_RESOLUTION|>--- conflicted
+++ resolved
@@ -30,21 +30,12 @@
         )
         first_child = Placeholder(id="child1", classes={"list-item"})
         uber1 = Widget(
-<<<<<<< HEAD
-            first_child,
-            Placeholder(id="child2", classes={"list-item"}),
-            Placeholder(id="child3", classes={"list-item"}),
-            Placeholder(classes={"list-item"}),
-            Placeholder(classes={"list-item"}),
-            Placeholder(classes={"list-item"}),
-=======
             Placeholder(id="child1", classes="list-item"),
             Placeholder(id="child2", classes="list-item"),
             Placeholder(id="child3", classes="list-item"),
             Placeholder(classes="list-item"),
             Placeholder(classes="list-item"),
             Placeholder(classes="list-item"),
->>>>>>> 3bec5cfa
         )
         self.mount(uber1=uber1)
         await first_child.focus()
