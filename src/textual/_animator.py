from __future__ import annotations

from abc import ABC, abstractmethod
import asyncio
import sys
from time import time
from typing import Any, Callable, TypeVar

from dataclasses import dataclass

from . import log
from ._easing import DEFAULT_EASING, EASING
from ._profile import timer
from ._timer import Timer
from ._types import MessageTarget

if sys.version_info >= (3, 8):
    from typing import Protocol, runtime_checkable
else:
    from typing_extensions import Protocol, runtime_checkable


EasingFunction = Callable[[float], float]

T = TypeVar("T")


@runtime_checkable
class Animatable(Protocol):
    def blend(self: T, destination: T, factor: float) -> T:
        ...


class Animation(ABC):
    @abstractmethod
    def __call__(self, time: float) -> bool:
        raise NotImplementedError("")


@dataclass
class SimpleAnimation(Animation):
    obj: object
    attribute: str
    start_time: float
    duration: float
    start_value: float | Animatable
    end_value: float | Animatable
    easing: EasingFunction

    def __call__(self, time: float) -> bool:
        def blend_float(start: float, end: float, factor: float) -> float:
            return start + (end - start) * factor

        AnimatableT = TypeVar("AnimatableT", bound=Animatable)

        def blend(start: AnimatableT, end: AnimatableT, factor: float) -> AnimatableT:
            return start.blend(end, factor)

        if self.duration == 0:
            value = self.end_value
        else:
            factor = min(1.0, (time - self.start_time) / self.duration)
            eased_factor = self.easing(factor)

            if isinstance(self.start_value, Animatable):
                assert isinstance(
                    self.end_value, Animatable, "end_value must be animatable"
                )
                value = self.start_value.blend(self.end_value, eased_factor)
            else:
                assert isinstance(
                    self.start_value, float
                ), "`start_value` must be float"
                assert isinstance(self.end_value, float), "`end_value` must be float"
                if self.end_value > self.start_value:
                    eased_factor = self.easing(factor)
                    value = (
                        self.start_value
                        + (self.end_value - self.start_value) * eased_factor
                    )
                else:
                    eased_factor = 1 - self.easing(factor)
                    value = (
                        self.end_value
                        + (self.start_value - self.end_value) * eased_factor
                    )
        setattr(self.obj, self.attribute, value)
        return value == self.end_value


class BoundAnimator:
    def __init__(self, animator: Animator, obj: object) -> None:
        self._animator = animator
        self._obj = obj

    def __call__(
        self,
        attribute: str,
        value: float,
        *,
        duration: float | None = None,
        speed: float | None = None,
        easing: EasingFunction | str = DEFAULT_EASING,
    ) -> None:
        easing_function = EASING[easing] if isinstance(easing, str) else easing
        self._animator.animate(
            self._obj,
            attribute=attribute,
            value=value,
            duration=duration,
            speed=speed,
            easing=easing_function,
        )


class Animator:
    def __init__(self, target: MessageTarget, frames_per_second: int = 60) -> None:
        self._animations: dict[tuple[object, str], SimpleAnimation] = {}
        self.target = target
        self._timer = Timer(
            target,
            1 / frames_per_second,
            target,
            name="Animator",
            callback=self,
            pause=True,
        )

    async def start(self) -> None:
<<<<<<< HEAD
        self._timer.start()

    async def stop(self) -> None:
        await self._timer.stop()
=======
        if self._timer_task is None:
            self._timer_task = self._timer.start()

    async def stop(self) -> None:
        await self._timer.stop()
        if self._timer_task:
            await self._timer_task
        self._timer_task = None
>>>>>>> eac21244

    def bind(self, obj: object) -> BoundAnimator:
        return BoundAnimator(self, obj)

    def animate(
        self,
        obj: object,
        attribute: str,
        value: Any,
        *,
        duration: float | None = None,
        speed: float | None = None,
        easing: EasingFunction | str = DEFAULT_EASING,
    ) -> None:

        start_time = time()

        animation_key = (id(obj), attribute)
        if animation_key in self._animations:
            self._animations[animation_key](start_time)

        easing_function = EASING[easing] if isinstance(easing, str) else easing

        animation: Animation | None = None
        if hasattr(obj, "__textual_animation__"):
            animation = getattr(obj, "__textual_animation__")(
                attribute,
                value,
                start_time,
                duration=duration,
                speed=speed,
                easing=easing_function,
            )

        if animation is None:

            start_value = getattr(obj, attribute)

            if start_value == value:
                self._animations.pop(animation_key, None)
                return

            if duration is not None:
                animation_duration = duration
            else:
                animation_duration = abs(value - start_value) / (speed or 50)

            animation = SimpleAnimation(
                obj,
                attribute=attribute,
                start_time=start_time,
                duration=animation_duration,
                start_value=start_value,
                end_value=value,
                easing=easing_function,
            )
        assert animation is not None, "animation expected to be non-None"
        self._animations[animation_key] = animation
        self._timer.resume()

    async def __call__(self) -> None:
        if not self._animations:
            self._timer.pause()
        else:
            animation_time = time()
            animation_keys = list(self._animations.keys())
            for animation_key in animation_keys:
                animation = self._animations[animation_key]
                if animation(animation_time):
                    del self._animations[animation_key]
            self.target.view.refresh(True, True)<|MERGE_RESOLUTION|>--- conflicted
+++ resolved
@@ -127,12 +127,6 @@
         )
 
     async def start(self) -> None:
-<<<<<<< HEAD
-        self._timer.start()
-
-    async def stop(self) -> None:
-        await self._timer.stop()
-=======
         if self._timer_task is None:
             self._timer_task = self._timer.start()
 
@@ -141,7 +135,6 @@
         if self._timer_task:
             await self._timer_task
         self._timer_task = None
->>>>>>> eac21244
 
     def bind(self, obj: object) -> BoundAnimator:
         return BoundAnimator(self, obj)
