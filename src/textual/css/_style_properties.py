--- conflicted
+++ resolved
@@ -357,9 +357,6 @@
         """
         return getattr(obj, self._internal_name) or NULL_SPACING
 
-<<<<<<< HEAD
-    def __set__(self, obj: Styles, spacing: SpacingDimensions) -> Spacing:
-=======
     def __set__(self, obj: Styles, spacing: SpacingDimensions):
         """Set the Spacing
 
@@ -372,7 +369,6 @@
             ValueError: When the value is malformed, e.g. a ``tuple`` with a length that is
                 not 1, 2, or 4.
         """
->>>>>>> e2ee2aac
         obj.refresh(layout=True)
         spacing = Spacing.unpack(spacing)
         setattr(obj, self._internal_name, spacing)
@@ -397,11 +393,6 @@
         """
         return obj._rule_docks or ()
 
-<<<<<<< HEAD
-    def __set__(
-        self, obj: Styles, docks: Iterable[DockGroup] | None
-    ) -> Iterable[DockGroup] | None:
-=======
     def __set__(self, obj: Styles, docks: Iterable[DockGroup] | None):
         """Set the Docks property
 
@@ -409,7 +400,6 @@
             obj (Styles): The ``Styles`` object.
             docks (Iterable[DockGroup]): Iterable of DockGroups
         """
->>>>>>> e2ee2aac
         obj.refresh(layout=True)
         if docks is None:
             obj._rule_docks = None
@@ -436,9 +426,6 @@
         """
         return obj._rule_dock or ""
 
-<<<<<<< HEAD
-    def __set__(self, obj: Styles, spacing: str | None) -> str | None:
-=======
     def __set__(self, obj: Styles, spacing: str | None):
         """Set the Dock property
 
@@ -446,7 +433,6 @@
             obj (Styles): The ``Styles`` object
             spacing (str | None): The spacing to use.
         """
->>>>>>> e2ee2aac
         obj.refresh(layout=True)
         obj._rule_dock = spacing
 
@@ -508,11 +494,6 @@
             Scalar.from_number(0), Scalar.from_number(0)
         )
 
-<<<<<<< HEAD
-    def __set__(
-        self, obj: Styles, offset: tuple[int | str, int | str] | ScalarOffset
-    ) -> tuple[int | str, int | str] | ScalarOffset:
-=======
     def __set__(self, obj: Styles, offset: tuple[int | str, int | str] | ScalarOffset):
         """Set the offset
 
@@ -527,7 +508,6 @@
             ScalarParseError: If any of the string values supplied in the 2-tuple cannot
                 be parsed into a Scalar. For example, if you specify an non-existent unit.
         """
->>>>>>> e2ee2aac
         obj.refresh(layout=True)
         if isinstance(offset, ScalarOffset):
             setattr(obj, self._internal_name, offset)
@@ -645,9 +625,6 @@
         """
         return getattr(obj, self._internal_name) or ""
 
-<<<<<<< HEAD
-    def __set__(self, obj: Styles, name: str | None) -> str | None:
-=======
     def __set__(self, obj: Styles, name: str | None):
         """Set the name property
 
@@ -658,7 +635,6 @@
         Raises:
             StyleTypeError: If the value is not a ``str``.
         """
->>>>>>> e2ee2aac
         obj.refresh(layout=True)
         if not isinstance(name, str):
             raise StyleTypeError(f"{self._name} must be a str")
